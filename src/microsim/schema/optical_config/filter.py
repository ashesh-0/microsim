<<<<<<< HEAD
from functools import cached_property
from typing import Annotated, Literal

import numpy as np
from annotated_types import Interval
from pydantic import computed_field
=======
from collections.abc import Sequence
from enum import Enum
from functools import cached_property
from typing import TYPE_CHECKING, Annotated, Any, Literal

import numpy as np
from annotated_types import Interval
from pydantic import Field, computed_field
>>>>>>> d5750b24

from microsim import fpbase
from microsim._field_types import Nanometers
from microsim.schema._base_model import SimBaseModel
from microsim.schema.spectrum import Spectrum

if TYPE_CHECKING:
    from typing import Self

Transmission = Annotated[float, Interval(ge=0, le=1.0)]


class Placement(Enum):
    EX_PATH = "EX"
    EM_PATH = "EM"
    BS = "BS"
    BS_INV = "BSi"  # inverted beam splitter that reflects emission & transmits ex
    ALL = "ALL"  # implies that the filter should be used regardless of placement

    @computed_field  # type: ignore
    @cached_property
    def spectrum(self) -> Spectrum:
        return self._get_spectrum()

    def _get_spectrum(self) -> Spectrum:
        raise NotImplementedError("Needs to be implemented")


class _FilterBase(SimBaseModel):
    type: str = ""
    name: str = ""
    placement: Placement = Placement.ALL

    @computed_field  # type: ignore
    @cached_property
    def spectrum(self) -> Spectrum:
        return self._get_spectrum()

    def _get_spectrum(self) -> Spectrum:
        raise NotImplementedError()

    def inverted(self) -> "Self":
        return self.model_copy(update={"spectrum": self.spectrum.inverted()})

    def center_wave(self) -> Nanometers:
        """Return the weighted mean wavelength of the filter."""
        return np.average(  # type: ignore
            self.spectrum.wavelength, weights=self.spectrum.intensity
        )

    @classmethod
    def from_fpbase(
        cls,
        filter: str | fpbase.FilterPlacement | fpbase.FilterSpectrum,
        placement: Placement = Placement.ALL,
    ) -> "SpectrumFilter":
        if isinstance(filter, str):
            filter = fpbase.get_filter(filter)  # noqa
        elif isinstance(filter, fpbase.FilterPlacement):
            return SpectrumFilter(
                name=filter.name,
                placement=filter.path,
                transmission=Spectrum.from_fpbase(filter.spectrum),
            )
        if not isinstance(filter, fpbase.FilterSpectrum):
            raise TypeError(
                "filter must be a string, FilterPlacement, or FilterSpectrum, "
                f"not {type(filter)}"
            )

        return SpectrumFilter(
            name=filter.ownerFilter.name,
            placemen=placement,
            transmission=Spectrum.from_fpbase(filter),
        )

    def plot(self, show: bool = True) -> None:
        self.spectrum.plot(show=show)


class Bandpass(_FilterBase):
    type: Literal["bandpass"] = "bandpass"
    bandcenter: Nanometers
    bandwidth: Nanometers
    transmission: Transmission = 1.0

<<<<<<< HEAD
    def _get_spectrum(self) -> Spectrum:
        start = self.bandcenter - self.bandwidth / 2
        end = self.bandcenter + self.bandwidth / 2
        wavelength = np.arange(start, end + 1, 1)
        intensity = np.ones_like(wavelength)
        return Spectrum(wavelength=wavelength, intensity=intensity)


class Shortpass(_Filter):
=======
    def center_wave(self) -> Nanometers:
        return self.bandcenter

    def _get_spectrum(self) -> Spectrum:
        min_wave = min(300, (self.bandcenter - self.bandwidth).magnitude)
        max_wave = max(800, (self.bandcenter + self.bandwidth).magnitude)
        wavelength = np.arange(min_wave, max_wave, 1)
        return Spectrum(
            wavelength=wavelength,
            intensity=bandpass(
                wavelength,
                center=self.bandcenter.magnitude,
                bandwidth=self.bandwidth.magnitude,
                transmission=self.transmission,
            ),
        )


class Shortpass(_FilterBase):
>>>>>>> d5750b24
    type: Literal["shortpass"] = "shortpass"
    cutoff: Nanometers
    slope: float | None = None
    transmission: Transmission = 1.0
<<<<<<< HEAD

    @property
    def bandcenter(self) -> Nanometers:
        return self.cutoff

    def _get_spectrum(self) -> Spectrum:
        raise NotImplementedError("Needs to be implemented")


class Longpass(_Filter):
=======
    placement: Placement = Placement.EX_PATH

    def center_wave(self) -> Nanometers:
        raise NotImplementedError("center wave is not defined for shortpass filters")

    def _get_spectrum(self) -> Spectrum:
        min_wave = min(300, self.cutoff.magnitude - 50)
        max_wave = max(800, self.cutoff.magnitude + 50)
        wavelength = np.arange(min_wave, max_wave, 1)
        return Spectrum(
            wavelength=wavelength,
            intensity=sigmoid(
                np.arange(300, 800, 1),
                self.cutoff.magnitude,
                slope=self.slope or 5,
                up=False,
                max=self.transmission,
            ),
        )


class Longpass(_FilterBase):
>>>>>>> d5750b24
    type: Literal["longpass"] = "longpass"
    cuton: Nanometers
    slope: float | None = None
    transmission: Transmission = 1.0
<<<<<<< HEAD

    @property
    def bandcenter(self) -> Nanometers:
        return self.cutoff

    def _get_spectrum(self) -> Spectrum:
        raise NotImplementedError("Needs to be implemented")


class FilterSpectrum(_Filter):
    type: Literal["spectrum"] = "spectrum"
    spectrum_data: Spectrum

    @property
    def bandcenter(self) -> Nanometers:
        return self.spectrum.peak_wavelength

    def _get_spectrum(self) -> Spectrum:
        return self.spectrum_data


Filter = Bandpass | Shortpass | Longpass | FilterSpectrum
=======
    placement: Placement = Placement.EM_PATH

    def center_wave(self) -> Nanometers:
        raise NotImplementedError("center wave is not defined for longpass filters")

    def _get_spectrum(self) -> Spectrum:
        min_wave = min(300, self.cuton.magnitude - 50)
        max_wave = max(800, self.cuton.magnitude + 50)
        wavelength = np.arange(min_wave, max_wave, 1)
        return Spectrum(
            wavelength=wavelength,
            intensity=sigmoid(
                np.arange(300, 800, 1),
                self.cuton.magnitude,
                slope=self.slope or 5,
                up=True,
                max=self.transmission,
            ),
        )


class SpectrumFilter(_FilterBase):
    type: Literal["spectrum"] = "spectrum"
    transmission: Spectrum = Field(..., repr=False)  # because of spectrum on super()

    def _get_spectrum(self) -> Spectrum:
        return self.transmission


Filter = Bandpass | Shortpass | Longpass | SpectrumFilter


def sigmoid(
    x: Any, cutoff: float, slope: float = 1, max: float = 1, up: bool = True
) -> Any:
    if up:
        slope = -slope
    with np.errstate(over="ignore"):
        return max / (1 + np.exp(slope * (x - cutoff)))


def bandpass(
    x: Any,
    center: float | Sequence[float],
    bandwidth: float | Sequence[float],
    slope: float = 5,
    transmission: float = 1,
) -> Any:
    if isinstance(center, Sequence):
        if isinstance(bandwidth, Sequence):
            if len(center) != len(bandwidth):
                raise ValueError("center and bandwidth must have the same length")
        else:
            bandwidth = [bandwidth] * len(center)

        segments = [
            bandpass(x, c, b, slope=slope, transmission=transmission)
            for c, b in zip(center, bandwidth, strict=False)
        ]
        return np.prod(segments, axis=0)
    elif isinstance(bandwidth, Sequence):
        raise ValueError("center and bandwidth must have the same shape")

    left = sigmoid(x, center - bandwidth / 2, slope=slope)
    right = sigmoid(x, center + bandwidth / 2, slope=slope, up=False)
    return left * right * transmission
>>>>>>> d5750b24
<|MERGE_RESOLUTION|>--- conflicted
+++ resolved
@@ -1,11 +1,3 @@
-<<<<<<< HEAD
-from functools import cached_property
-from typing import Annotated, Literal
-
-import numpy as np
-from annotated_types import Interval
-from pydantic import computed_field
-=======
 from collections.abc import Sequence
 from enum import Enum
 from functools import cached_property
@@ -14,7 +6,6 @@
 import numpy as np
 from annotated_types import Interval
 from pydantic import Field, computed_field
->>>>>>> d5750b24
 
 from microsim import fpbase
 from microsim._field_types import Nanometers
@@ -33,14 +24,6 @@
     BS = "BS"
     BS_INV = "BSi"  # inverted beam splitter that reflects emission & transmits ex
     ALL = "ALL"  # implies that the filter should be used regardless of placement
-
-    @computed_field  # type: ignore
-    @cached_property
-    def spectrum(self) -> Spectrum:
-        return self._get_spectrum()
-
-    def _get_spectrum(self) -> Spectrum:
-        raise NotImplementedError("Needs to be implemented")
 
 
 class _FilterBase(SimBaseModel):
@@ -94,6 +77,14 @@
     def plot(self, show: bool = True) -> None:
         self.spectrum.plot(show=show)
 
+    @computed_field  # type: ignore
+    @cached_property
+    def spectrum(self) -> Spectrum:
+        return self._get_spectrum()
+
+    def _get_spectrum(self) -> Spectrum:
+        raise NotImplementedError("Needs to be implemented")
+
 
 class Bandpass(_FilterBase):
     type: Literal["bandpass"] = "bandpass"
@@ -101,17 +92,6 @@
     bandwidth: Nanometers
     transmission: Transmission = 1.0
 
-<<<<<<< HEAD
-    def _get_spectrum(self) -> Spectrum:
-        start = self.bandcenter - self.bandwidth / 2
-        end = self.bandcenter + self.bandwidth / 2
-        wavelength = np.arange(start, end + 1, 1)
-        intensity = np.ones_like(wavelength)
-        return Spectrum(wavelength=wavelength, intensity=intensity)
-
-
-class Shortpass(_Filter):
-=======
     def center_wave(self) -> Nanometers:
         return self.bandcenter
 
@@ -131,23 +111,10 @@
 
 
 class Shortpass(_FilterBase):
->>>>>>> d5750b24
     type: Literal["shortpass"] = "shortpass"
     cutoff: Nanometers
     slope: float | None = None
     transmission: Transmission = 1.0
-<<<<<<< HEAD
-
-    @property
-    def bandcenter(self) -> Nanometers:
-        return self.cutoff
-
-    def _get_spectrum(self) -> Spectrum:
-        raise NotImplementedError("Needs to be implemented")
-
-
-class Longpass(_Filter):
-=======
     placement: Placement = Placement.EX_PATH
 
     def center_wave(self) -> Nanometers:
@@ -168,37 +135,15 @@
             ),
         )
 
+    def _get_spectrum(self) -> Spectrum:
+        raise NotImplementedError("Needs to be implemented")
+
 
 class Longpass(_FilterBase):
->>>>>>> d5750b24
     type: Literal["longpass"] = "longpass"
     cuton: Nanometers
     slope: float | None = None
     transmission: Transmission = 1.0
-<<<<<<< HEAD
-
-    @property
-    def bandcenter(self) -> Nanometers:
-        return self.cutoff
-
-    def _get_spectrum(self) -> Spectrum:
-        raise NotImplementedError("Needs to be implemented")
-
-
-class FilterSpectrum(_Filter):
-    type: Literal["spectrum"] = "spectrum"
-    spectrum_data: Spectrum
-
-    @property
-    def bandcenter(self) -> Nanometers:
-        return self.spectrum.peak_wavelength
-
-    def _get_spectrum(self) -> Spectrum:
-        return self.spectrum_data
-
-
-Filter = Bandpass | Shortpass | Longpass | FilterSpectrum
-=======
     placement: Placement = Placement.EM_PATH
 
     def center_wave(self) -> Nanometers:
@@ -219,6 +164,9 @@
             ),
         )
 
+    def _get_spectrum(self) -> Spectrum:
+        raise NotImplementedError("Needs to be implemented")
+
 
 class SpectrumFilter(_FilterBase):
     type: Literal["spectrum"] = "spectrum"
@@ -226,6 +174,9 @@
 
     def _get_spectrum(self) -> Spectrum:
         return self.transmission
+
+    def _get_spectrum(self) -> Spectrum:
+        return self.spectrum_data
 
 
 Filter = Bandpass | Shortpass | Longpass | SpectrumFilter
@@ -264,5 +215,4 @@
 
     left = sigmoid(x, center - bandwidth / 2, slope=slope)
     right = sigmoid(x, center + bandwidth / 2, slope=slope, up=False)
-    return left * right * transmission
->>>>>>> d5750b24
+    return left * right * transmission