--- conflicted
+++ resolved
@@ -2,10 +2,6 @@
 
 from microsim.schema._base_model import SimBaseModel
 from microsim.schema.spectrum import Spectrum
-<<<<<<< HEAD
-=======
-
->>>>>>> ed46df62
 
 class _Filter(SimBaseModel):
     type: str
